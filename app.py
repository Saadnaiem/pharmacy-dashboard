--- conflicted
+++ resolved
@@ -13,28 +13,21 @@
     'driver': os.environ.get('DB_DRIVER', 'ODBC Driver 17 for SQL Server'),
     'server': os.environ.get('DB_SERVER', 'DESKTOP-VOD4J60\\SQLEXPRESS01'),
     'database': os.environ.get('DB_NAME', 'DashboardDB'),
-    'trusted_connection': os.environ.get('DB_TRUSTED', 'yes')
 }
 
 def get_sqlalchemy_connection_string():
     """
-    Constructs the SQLAlchemy connection string for SQL Server with Windows Authentication.
-    Uses 'pyodbc' driver which requires the specified ODBC driver to be installed.
-    """
-    # Use SQL Server authentication if DB_USER and DB_PASSWORD are set
+    Constructs the SQLAlchemy connection string for SQL Server with SQL Authentication only.
+    Requires DB_USER and DB_PASSWORD to be set as environment variables.
+    """
     user = os.environ.get('DB_USER')
     password = os.environ.get('DB_PASSWORD')
-    if user and password:
-        return (
-            f"mssql+pyodbc://{user}:{password}@{DB_CONFIG['server']}/{DB_CONFIG['database']}"
-            f"?driver={DB_CONFIG['driver'].replace(' ', '+')}"  # Replace spaces for URL encoding
-        )
-    else:
-        return (
-            f"mssql+pyodbc://@{DB_CONFIG['server']}/{DB_CONFIG['database']}"
-            f"?driver={DB_CONFIG['driver'].replace(' ', '+')}"  # Replace spaces for URL encoding
-            f"&trusted_connection={DB_CONFIG['trusted_connection']}"
-        )
+    if not user or not password:
+        raise ValueError("SQL Server authentication requires DB_USER and DB_PASSWORD environment variables.")
+    return (
+        f"mssql+pyodbc://{user}:{password}@{DB_CONFIG['server']}/{DB_CONFIG['database']}"
+        f"?driver={DB_CONFIG['driver'].replace(' ', '+')}"  # Replace spaces for URL encoding
+    )
 
 def load_data():
     """
@@ -333,10 +326,5 @@
         top_invoice_pharmacist=top_invoice_pharmacist,
     )
 
-<<<<<<< HEAD
 if __name__ == '__main__':
-    # Ensure debug mode is off in production for security and performance.
-=======
-#if __name__ == '__main__':
->>>>>>> 6724ea90
     app.run(debug=True)